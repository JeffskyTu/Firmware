--- conflicted
+++ resolved
@@ -156,38 +156,6 @@
 }
 
 int
-<<<<<<< HEAD
-=======
-RGBLED::setMode(enum ledModes new_mode)
-{
-	switch (new_mode) {
-		case LED_MODE_SYSTEMSTATE:
-		case LED_MODE_TEST:
-		case LED_MODE_RGB:
-			mode = new_mode;
-			if (!running) {
-				running = true;
-				set_on(true);
-				work_queue(LPWORK, &_work, (worker_t)&RGBLED::led_trampoline, this, 1);
-			}
-			break;
-
-		case LED_MODE_OFF:
-
-		default:
-			if (running) {
-				running = false;
-			}
-			set_on(false);
-			mode = LED_MODE_OFF;
-			break;
-	}
-
-	return OK;
-}
-
-int
->>>>>>> 061be7f7
 RGBLED::probe()
 {
 	int ret;
@@ -584,19 +552,11 @@
 		if (argc < 5) {
 			errx(1, "Usage: rgbled rgb <red> <green> <blue>");
 		}
-<<<<<<< HEAD
 		rgbled_rgbset_t v;
 		v.red   = strtol(argv[1], NULL, 0);
 		v.green = strtol(argv[2], NULL, 0);
 		v.blue  = strtol(argv[3], NULL, 0);
 		ret = ioctl(fd, RGBLED_SET_RGB, (unsigned long)&v);
-=======
-		struct RGBLEDSet v;
-		v.red   = strtol(argv[2], NULL, 0);
-		v.green = strtol(argv[3], NULL, 0);
-		v.blue  = strtol(argv[4], NULL, 0);
-		int ret = ioctl(fd, RGBLED_SET, (unsigned long)&v);
->>>>>>> 061be7f7
 		close(fd);
 		exit(ret);
 	}
